#!/usr/bin/env python3

# SPDX-FileCopyrightText: 2021 SAP SE or an SAP affiliate company and Gardener contributors
#
# SPDX-License-Identifier: Apache-2.0

import argparse
import concurrent.futures
import dataclasses
import enum
import itertools
import logging
import os
<<<<<<< HEAD
import shutil
import tempfile
=======
import pprint
>>>>>>> a64dee37
import typing

import ccc.oci
import ci.util
import cnudie.replicate
import cnudie.retrieve
import container.util
import gci.componentmodel as cm
import oci
import product.v2
import yaml

import ctt.cosign as cosign
import ctt.filters as filters
import ctt.processing_model as processing_model
import ctt.processors as processors
from ctt.rbsc_bom import BOMEntry, BOMEntryType, buildAndApplyBOM
import ctt.uploaders as uploaders
import ctt.util as ctt_util

original_tag_label_name = 'cloud.gardener.cnudie/migration/original_tag'

logger = logging.getLogger(__name__)

own_dir = os.path.abspath(os.path.dirname(__file__))

bom_resources: typing.Sequence[BOMEntry] = []


class ProcessingMode(enum.Enum):
    REGULAR = 'regular'
    DRY_RUN = 'dry_run'


class ProcessingPipeline:
    def __init__(
        self,
        name,
        filters,
        processor,
        uploaders,
    ):
        self._name = name
        self._filters = filters
        self._processor = processor
        self._uploaders = uploaders

    def matches(
        self,
        component: cm.Component,
        resource: cm.Resource,
    ):
        filters_count = len(self._filters)
        return all(
            map(
                lambda filtr, component, resource: filtr.matches(component, resource),
                self._filters,
                itertools.repeat(component, filters_count),
                itertools.repeat(resource, filters_count),
            )
        )

    def process(
        self,
        component: cm.Component,
        resource: cm.Resource,
        processing_mode: ProcessingMode,
    ) -> processing_model.ProcessingJob:
        if not self.matches(component, resource):
            return None

        logging.info(
            f'{self._name} will process: '
            f'{component.name}:{resource.type}:{resource.access}'
        )

        job = processing_model.ProcessingJob(
            component=component,
            resource=resource,
            upload_request=processing_model.ContainerImageUploadRequest(
                source_ref=None,
                target_ref=None,  # must be set by a later step
                remove_files=None,  # _may_ be set by a later step
            ),
        )

        job = self._processor.process(processing_job=job)

        first = True
        for uploader in self._uploaders:
            job = uploader.process(job, target_as_source=not first)
            first = False

        lssd_label = create_lssd_label(
            processing_rules=[
                self._name,
            ],
        )
        patched_resource = job.processed_resource.set_label(
            label=lssd_label,
        )
        job = dataclasses.replace(
            job,
            processed_resource=patched_resource,
        )

        return job


def create_lssd_label(
    processing_rules: typing.List[str],
) -> cm.Label:
    lssd_label_name = 'cloud.gardener.cnudie/sdo/lssd'
    label = cm.Label(
        name=lssd_label_name,
        value={
            'processingRules': processing_rules,
        },
    )

    return label


def parse_processing_cfg(path):
    raw_cfg = ci.util.parse_yaml_file(path)

    processing_cfg_dir = os.path.abspath(os.path.dirname(path))
    for name, cfg in raw_cfg.get('processors', {}).items():
        cfg['kwargs']['base_dir'] = processing_cfg_dir

    return raw_cfg


def _filter(filter_cfg: dict):
    filter_ctor = getattr(filters, filter_cfg['type'])
    filter_ = filter_ctor(**filter_cfg.get('kwargs', {}))

    return filter_


def _processor(processor_cfg: dict):
    proc_type = processor_cfg['type']
    proc_ctor = getattr(processors, proc_type, None)
    if not proc_ctor:
        ci.util.fail(f'no such image processor: {proc_type}')
    processor = proc_ctor(**processor_cfg.get('kwargs', {}))
    return processor


def _uploader(uploader_cfg: dict):
    upload_type = uploader_cfg['type']
    upload_ctor = getattr(uploaders, upload_type, None)
    if not upload_ctor:
        ci.util.fail(f'no such uploader: {upload_type}')
    uploader = upload_ctor(**uploader_cfg.get('kwargs', {}))
    return uploader


def processing_pipeline(
    processing_cfg: dict,
    shared_processors: dict = {},
    shared_uploaders: dict = {},
) -> ProcessingPipeline:
    name = processing_cfg.get('name', '<no name>')

    filter_cfgs = processing_cfg['filter']
    if isinstance(filter_cfgs, dict):
        filter_cfgs = [filter_cfgs]
    filters = [_filter(filter_cfg=filter_cfg) for filter_cfg in filter_cfgs]

    if 'processor' in processing_cfg:
        processor_cfg = processing_cfg['processor']
        if isinstance(processor_cfg, str):
            proc = shared_processors[processor_cfg]
        else:
            proc = _processor(processor_cfg=processor_cfg)
    else:
        proc = processors.NoOpProcessor()

    upload_cfgs = processing_cfg['upload']
    if not isinstance(upload_cfgs, list):
        upload_cfgs = [upload_cfgs]  # normalise to list

    def instantiate_uploader(upload_cfg):
        if isinstance(upload_cfg, str):
            return shared_uploaders[upload_cfg]
        return _uploader(upload_cfg)

    uploaders = [instantiate_uploader(upload_cfg) for upload_cfg in upload_cfgs]

    pipeline = ProcessingPipeline(
        name=name,
        filters=filters,
        processor=proc,
        uploaders=uploaders,
    )
    return pipeline


def enum_processing_cfgs(
    processing_cfg: dict,
    shared_processors: dict,
    shared_uploaders: dict,
):
    cfg_entries = processing_cfg['image_processing_cfg']

    yield from map(
        processing_pipeline,
        cfg_entries,
        itertools.repeat(shared_processors, len(cfg_entries)),
        itertools.repeat(shared_uploaders, len(cfg_entries)),
    )


def create_jobs(
    processing_cfg_path,
    component_descriptor_v2: cm.ComponentDescriptor,
    processing_mode,
):
    processing_cfg = parse_processing_cfg(processing_cfg_path)

    shared_processors = {
        name: _processor(cfg) for name, cfg in processing_cfg.get('processors', {}).items()
    }
    shared_uploaders = {
        name: _uploader(cfg) for name, cfg in processing_cfg.get('uploaders', {}).items()
    }

    components = cnudie.retrieve.components(component=component_descriptor_v2)

    def enumerate_component_and_oci_resources():
        for component in components:
            for oci_resource in product.v2.resources(
                component=component,
                resource_access_types=(cm.AccessType.OCI_REGISTRY, cm.AccessType.RELATIVE_OCI_REFERENCE),
                resource_types=None,  # yields all resource types
                resource_policy=product.v2.ResourcePolicy.IGNORE_NONMATCHING_ACCESS_TYPES,
            ):
                yield component, oci_resource

    # XXX only support OCI-resources for now
    for component, oci_resource in enumerate_component_and_oci_resources():
        for pipeline in enum_processing_cfgs(
            parse_processing_cfg(processing_cfg_path),
            shared_processors,
            shared_uploaders,
        ):
            job = pipeline.process(
                component=component,
                resource=oci_resource,
                processing_mode=processing_mode,
            )
            if not job:
                continue  # pipeline did not want to process
            yield job
            break
        else:
            ci.util.warning(
                f' no matching processor: {component.name}:{oci_resource.access}'
            )


# uploads a single OCI artifact and returns the content digest
def process_upload_request(
    upload_request: processing_model.ContainerImageUploadRequest,
    upload_mode_images=product.v2.UploadMode.SKIP,
    replication_mode=oci.ReplicationMode.PREFER_MULTIARCH,
) -> str:
    tgt_ref = upload_request.target_ref

    oci_client = ccc.oci.oci_client()
    manifest_blob_ref = oci_client.head_manifest(image_reference=tgt_ref, absent_ok=True)
    if bool(manifest_blob_ref) and upload_mode_images is product.v2.UploadMode.SKIP:
        logger.info(f'{tgt_ref=} exists - skipping processing')
        return manifest_blob_ref.digest

    src_ref = upload_request.source_ref

    logger.info(f'start processing {src_ref} -> {tgt_ref=}')

    res, _, _ = container.util.filter_image(
        source_ref=src_ref,
        target_ref=tgt_ref,
        remove_files=upload_request.remove_files,
        mode=replication_mode,
    )

    logger.info(f'finished processing {src_ref} -> {tgt_ref=}')

    docker_content_digest = res.headers.get('Docker-Content-Digest', None)
    return docker_content_digest


def set_digest(image_reference: str, docker_content_digest: str) -> str:
    last_part = image_reference.split('/')[-1]
    if '@' in last_part:
        src_name, _ = image_reference.rsplit('@', 1)
    else:
        src_name, _ = image_reference.rsplit(':', 1)

    return f'{src_name}@{docker_content_digest}'


def labels_with_original_tag(
    resource: cm.Resource,
    src_ref: str,
) -> typing.Sequence[cm.Label]:
    last_part = src_ref.split('/')[-1]
    if '@' in last_part:
        raise RuntimeError(f'cannot extract tag from resource that is referenced via digest. {resource=}')

    _, src_tag = src_ref.rsplit(':', 1)
    original_tag_label = cm.Label(
        name=original_tag_label_name,
        value=src_tag,
    )
    src_labels = resource.labels or []
    return ctt_util.add_label(
        src_labels=src_labels,
        label=original_tag_label,
    )


def access_resource_via_digest(res: cm.Resource, docker_content_digest: str) -> cm.Resource:
    if res.access.type is cm.AccessType.OCI_REGISTRY:
        updated_labels = labels_with_original_tag(res, res.access.imageReference)
        digest_ref = set_digest(res.access.imageReference, docker_content_digest)
        digest_access = cm.OciAccess(
            cm.AccessType.OCI_REGISTRY,
            imageReference=digest_ref,
        )
    elif res.access.type is cm.AccessType.RELATIVE_OCI_REFERENCE:
        updated_labels = labels_with_original_tag(res, res.access.reference)
        digest_ref = set_digest(res.access.reference, docker_content_digest)
        digest_access = cm.RelativeOciAccess(
            cm.AccessType.RELATIVE_OCI_REFERENCE,
            reference=digest_ref
        )
    else:
        raise NotImplementedError

    return dataclasses.replace(
        res,
        access=digest_access,
        labels=updated_labels,
    )


def _process_images(
    processing_cfg_path: str,
    component_descriptor_v2: cm.ComponentDescriptor,
    tgt_ctx_base_url: str,
<<<<<<< HEAD
    processing_mode: ProcessingMode,
    upload_mode: product.v2.UploadMode,
    upload_mode_cd: product.v2.UploadMode,
    upload_mode_images: product.v2.UploadMode,
    replace_resource_tags_with_digests: bool,
    skip_cd_validation: bool,
    generate_cosign_signatures: bool,
    cosign_private_key_file: str,
=======
    processing_mode=ProcessingMode.REGULAR,
    upload_mode=None,
    upload_mode_cd=product.v2.UploadMode.SKIP,
    upload_mode_images=product.v2.UploadMode.SKIP,
    replication_mode=oci.ReplicationMode.PREFER_MULTIARCH,
    replace_resource_tags_with_digests=False,
    skip_cd_validation=False,
>>>>>>> a64dee37
):
    logger.info(pprint.pformat(locals()))

    if processing_mode is ProcessingMode.DRY_RUN:
        ci.util.warning('dry-run: not downloading or uploading any images')

    if upload_mode_images is product.v2.UploadMode.FAIL:
        raise NotImplementedError('upload-mode-image=fail is not a valid argument.')

    if upload_mode is not None:
        logger.warning(f'''upload_mode is deprecated for function process_images.
                        Please use upload_mode_cd and upload_mode_images.
                        Setting upload_mode_cd to {upload_mode} and defaulting upload_mode_images to {upload_mode_images}''')
        upload_mode_cd = upload_mode

    src_ctx_base_url = component_descriptor_v2.component.current_repository_ctx().baseUrl

    if src_ctx_base_url == tgt_ctx_base_url:
        raise RuntimeError('current repo context and target repo context must be different!')

    executor = concurrent.futures.ThreadPoolExecutor(max_workers=16)

    jobs = create_jobs(
        processing_cfg_path,
        component_descriptor_v2=component_descriptor_v2,
        processing_mode=processing_mode,
    )

    def process_job(processing_job: processing_model.ProcessingJob):
        # do actual processing
        if processing_mode is ProcessingMode.REGULAR:
<<<<<<< HEAD
            docker_content_digest = process_upload_request(processing_job.upload_request, upload_mode_images)
            if not docker_content_digest:
                raise RuntimeError(f'No Docker_Content_Digest returned for {processing_job=}')

            if generate_cosign_signatures:
                digest_ref = set_digest(processing_job.upload_request.target_ref, docker_content_digest)
                cosign_sig_ref = cosign.generate_cosign_signature(
                    img_ref=digest_ref,
                    key_file=cosign_private_key_file,
                )
                cosign_sig_res = cm.Resource(
                    name=f'{processing_job.resource.name}_cosign_signature',
                    version=processing_job.resource.version,
                    type=cm.ResourceType.COSIGN_SIGNATURE,
                    relation=processing_job.resource.relation,
                    access=cm.OciAccess(
                        cm.AccessType.OCI_REGISTRY,
                        imageReference=cosign_sig_ref,
                    )
                )
=======
            docker_content_digest = process_upload_request(
                upload_request=processing_job.upload_request,
                upload_mode_images=upload_mode_images,
                replication_mode=replication_mode,
            )
>>>>>>> a64dee37

                patched_resources = [r for r in processing_job.component.resources]
                patched_resources.append(cosign_sig_res)

                processing_job.component = dataclasses.replace(
                    processing_job.component,
                    resources=patched_resources,
                )

                bom_resources.append(
                    BOMEntry(
                        cosign_sig_res.access.imageReference,
                        BOMEntryType.Docker,
                        f'{processing_job.component.name}/{cosign_sig_res.name}',
                    )
                )

            if replace_resource_tags_with_digests:
                processing_job.upload_request = dataclasses.replace(
                    processing_job.upload_request,
                    target_ref=set_digest(processing_job.upload_request.target_ref, docker_content_digest),
                )

                if processing_job.processed_resource:
                    processing_job.processed_resource = access_resource_via_digest(processing_job.processed_resource, docker_content_digest)
                else:
                    processing_job.resource = access_resource_via_digest(processing_job.resource, docker_content_digest)

            bom_resources.append(
                BOMEntry(
                    processing_job.upload_request.target_ref,
                    BOMEntryType.Docker,
                    f'{processing_job.component.name}/{processing_job.resource.name}',
                )
            )
        elif processing_mode == ProcessingMode.DRY_RUN:
            pass
        else:
            raise NotImplementedError(processing_mode)

        return processing_job

    jobs = executor.map(process_job, jobs)

    # group jobs by component-version (TODO: either make Component immutable, or implement
    # __eq__ / __hash__
    def cname_version(component):
        return (component.name, component.version)

    def job_cname_version(job: processing_model.ProcessingJob):
        return cname_version(job.component)

    def append_ctx_repo(ctx_base_url, component):
        if component.current_repository_ctx().baseUrl != ctx_base_url:
            component.repositoryContexts.append(
                cm.OciRepositoryContext(
                    baseUrl=ctx_base_url,
                    type=cm.AccessType.OCI_REGISTRY,
                ),
            )

    components = []
    for _, job_group in itertools.groupby(
        sorted(jobs, key=job_cname_version),
        job_cname_version,
    ):

        patched_resources = {}

        # patch-in overwrites (caveat: must be done sequentially, as lists are not threadsafe)
        for job in job_group:
            component = job.component
            patched_resource = job.processed_resource or job.resource
            patched_resources[job.resource.identity(component.resources)] = patched_resource
            continue

        res_list = []
        for res in component.resources:
            if res.identity(component.resources) in patched_resources:
                res_list.append(patched_resources[res.identity(component.resources)])
            else:
                res_list.append(res)

        components.append(dataclasses.replace(
            component,
            resources=res_list,
        ))

    processed_component_versions = {cname_version(c) for c in components}

    # hack: add all components w/o resources (those would otherwise be ignored)
    for component in product.v2.components(component_descriptor_v2=component_descriptor_v2):
        if not cname_version(component) in processed_component_versions:
            components.append(component)
            processed_component_versions.add(cname_version(component))

    for component in components:
        append_ctx_repo(src_ctx_base_url, component)
        append_ctx_repo(tgt_ctx_base_url, component)
        bom_resources.append(
            BOMEntry(
                product.v2._target_oci_ref(component),
                BOMEntryType.Docker,
                component.name,
            )
        )

    source_comp = component_descriptor_v2.component

    # publish the (patched) component-descriptors
    def reupload_component(component: cm.Component):
        component_descriptor = dataclasses.replace(
            component_descriptor_v2,
            component=component,
        )

        # Validate the patched component-descriptor and exit on fail
        if not skip_cd_validation:
            try:
                dict_cd = yaml.safe_load(yaml.dump(data=dataclasses.asdict(component_descriptor), Dumper=cm.EnumValueYamlDumper))
                cm.ComponentDescriptor.validate(dict_cd, validation_mode=cm.ValidationMode.FAIL)
            except Exception as e:
                logger.error(f'Schema validation for component-descriptor '
                             f'{component_descriptor.component.name}:{component_descriptor.component.version} failed with {e}')
                raise e

        src_ctx_repo_base_url = component_descriptor.component.repositoryContexts[-2].baseUrl
        if processing_mode is ProcessingMode.REGULAR:
            if component.name == source_comp.name and component.version == source_comp.version:
                # we must differentiate whether the input component descriptor (1) exists in the
                # source context or (2) not (e.g. if a component descriptor from a local file is used).
                # for case (2) the copying of resources isn't supported by the coding.
                cd_exists_in_src_ctx = product.v2.download_component_descriptor_v2(
                    ctx_repo_base_url=src_ctx_repo_base_url,
                    component_name=component_descriptor.component.name,
                    component_version=component_descriptor.component.version,
                    absent_ok=True,
                ) is not None

                if cd_exists_in_src_ctx:
                    cnudie.replicate.replicate_oci_artifact_with_patched_component_descriptor(
                        src_ctx_repo_base_url=src_ctx_repo_base_url,
                        src_name=component_descriptor.component.name,
                        src_version=component_descriptor.component.version,
                        patched_component_descriptor=component_descriptor,
                        on_exist=upload_mode_cd,
                    )
                else:
                    if component.resources:
                        raise NotImplementedError('cannot replicate resources of root component')
                    product.v2.upload_component_descriptor_v2_to_oci_registry(
                        component_descriptor_v2=component_descriptor,
                        on_exist=upload_mode_cd,
                    )
            else:
                cnudie.replicate.replicate_oci_artifact_with_patched_component_descriptor(
                    src_ctx_repo_base_url=src_ctx_repo_base_url,
                    src_name=component_descriptor.component.name,
                    src_version=component_descriptor.component.version,
                    patched_component_descriptor=component_descriptor,
                    on_exist=upload_mode_cd,
                )
        elif processing_mode == ProcessingMode.DRY_RUN:
            print('dry-run - will not publish component-descriptor')
            return
        else:
            raise NotImplementedError(processing_mode)

    for _ in executor.map(reupload_component, components):
        pass

    # find the original component (yes, this is hacky / cumbersome)
    original_comp = [
        c for c in components
        if c.name == source_comp.name and c.version == source_comp.version
    ]
    if not (leng := len(original_comp)) == 1:
        if leng < 1:
            raise RuntimeError(f'did not find {source_comp.name=} - this is a bug!')
        if leng > 1:
            raise RuntimeError(f'found more than one version of {source_comp.name=} - pbly a bug!')

    return dataclasses.replace(
        component_descriptor_v2,
        component=original_comp[0],  # safe, because we check for leng above
    )


def process_images(
    processing_cfg_path,
    component_descriptor_v2,
    tgt_ctx_base_url: str,
    processing_mode=ProcessingMode.REGULAR,
    upload_mode=None,
    upload_mode_cd=product.v2.UploadMode.SKIP,
    upload_mode_images=product.v2.UploadMode.SKIP,
    replace_resource_tags_with_digests=False,
    skip_cd_validation=False,
    generate_cosign_signatures=False,
    private_key='',
):
    cosign_private_key_file=''
    if generate_cosign_signatures:
        tmp_dir = tempfile.mkdtemp()
        cosign_key_files = cosign.import_key_pair_from_memory(
            private_key=private_key, 
            tgt_dir=tmp_dir,
        )
        cosign_private_key_file = cosign_key_files[0]

    try:
        _process_images(
            processing_cfg_path=processing_cfg_path,
            component_descriptor_v2=component_descriptor_v2,
            tgt_ctx_base_url=tgt_ctx_base_url,
            processing_mode=processing_mode,
            upload_mode=upload_mode,
            upload_mode_cd=upload_mode_cd,
            upload_mode_images=upload_mode_images,
            replace_resource_tags_with_digests=replace_resource_tags_with_digests,
            skip_cd_validation=skip_cd_validation,
            generate_cosign_signatures=generate_cosign_signatures,
            cosign_private_key_file=cosign_private_key_file,
        )
    finally:
        if generate_cosign_signatures:
            shutil.rmtree(tmp_dir)


def main():
    parser = argparse.ArgumentParser()
    parser.add_argument('-c', '--component-descriptor')
    parser.add_argument('-p', '--processing-config', required=True)
    parser.add_argument('-d', '--dry-run', action='store_true')
    parser.add_argument('-t', '--tgt-ctx-repo-url', required=True)
    parser.add_argument('-s', '--src-ctx-repo-url')
    parser.add_argument('-n', '--component-name')
    parser.add_argument('-v', '--component-version')
    parser.add_argument('-l', '--skip-cd-validation', action='store_true')
    parser.add_argument('-g', '--rbsc-git-url')
    parser.add_argument('-b', '--rbsc-git-branch')
    parser.add_argument('--generate-cosign-signatures', action='store_true', help='generate cosign signatures for copied oci image resources')
    parser.add_argument('--private-key', help='path to file which contains a private RSA/EC key in PEM format for generating cosign signatures')
    parser.add_argument('-u', '--upload-mode-cd',
                        choices=[
                            mode.value for _, mode in product.v2.UploadMode.__members__.items()
                        ],
                        default=product.v2.UploadMode.SKIP.value
                        )
    parser.add_argument('-i', '--upload-mode-images',
                        choices=[
                            mode.value for _, mode in product.v2.UploadMode.__members__.items()
                        ],
                        default=product.v2.UploadMode.SKIP.value
                        )
    parser.add_argument('-r', '--replace-resource-tags-with-digests', action='store_true',
                        help='replace tags with digests for resources that are accessed via OCI references'
                        )
    parser.add_argument('--replication-mode',
                        help='replication mode for OCI resources',
                        choices=[
                            mode.value for _, mode in oci.ReplicationMode.__members__.items()
                        ],
                        default=oci.ReplicationMode.PREFER_MULTIARCH
                        )

    parsed = parser.parse_args()

    if parsed.component_descriptor:
        component_descriptor = cm.ComponentDescriptor.from_dict(
            ci.util.parse_yaml_file(parsed.component_descriptor)
        )
    elif parsed.src_ctx_repo_url and parsed.component_name and parsed.component_version:
        src_ctx_repo_url = parsed.src_ctx_repo_url
        component_descriptor = cnudie.retrieve.component_descriptor(
            ctx_repo_url=parsed.src_ctx_repo_url,
            name=parsed.component_name,
            version=parsed.component_version,
        )

        if component_descriptor.component.current_repository_ctx().baseUrl != src_ctx_repo_url:
            component_descriptor.component.repositoryContexts.append(
                cm.OciRepositoryContext(
                    baseUrl=src_ctx_repo_url,
                    type=cm.AccessType.OCI_REGISTRY,
                ),
            )
    else:
        raise RuntimeError('you must either set --component-descriptor, or --src-ctx-repo-url, --component-name, and --component-version')

    tgt_ctx_repo_url = parsed.tgt_ctx_repo_url

    if parsed.dry_run:
        processing_mode = ProcessingMode.DRY_RUN
    else:
        processing_mode = ProcessingMode.REGULAR

    private_key = None
    if parsed.generate_cosign_signatures:
        with open(parsed.private_key, mode='r') as f:
            private_key = f.read()

    print(f'will now copy/patch specified component-descriptor to {tgt_ctx_repo_url=}')

    component_descriptor_v2 = process_images(
        parsed.processing_config,
        component_descriptor_v2=component_descriptor,
        tgt_ctx_base_url=tgt_ctx_repo_url,
        processing_mode=processing_mode,
        upload_mode_cd=product.v2.UploadMode(parsed.upload_mode_cd),
        upload_mode_images=product.v2.UploadMode(parsed.upload_mode_images),
        replication_mode=oci.ReplicationMode(parsed.replication_mode),
        replace_resource_tags_with_digests=parsed.replace_resource_tags_with_digests,
        skip_cd_validation=parsed.skip_cd_validation,
        generate_cosign_signatures=parsed.generate_cosign_signatures,
        private_key=private_key,
    )

    if parsed.component_descriptor:
        with open(parsed.component_descriptor, 'w') as f:
            yaml.dump(
                data=dataclasses.asdict(component_descriptor_v2),
                stream=f,
                Dumper=cm.EnumValueYamlDumper,
            )

    if parsed.rbsc_git_url:
        if not parsed.rbsc_git_branch:
            raise ValueError('Please provide --rbsc-git-branch when using --rbsc-git-url')
        buildAndApplyBOM(
            parsed.rbsc_git_url,
            parsed.rbsc_git_branch,
            bom_resources,
        )


if __name__ == '__main__':
    main()<|MERGE_RESOLUTION|>--- conflicted
+++ resolved
@@ -11,12 +11,9 @@
 import itertools
 import logging
 import os
-<<<<<<< HEAD
+import pprint
 import shutil
 import tempfile
-=======
-import pprint
->>>>>>> a64dee37
 import typing
 
 import ccc.oci
@@ -369,24 +366,15 @@
     processing_cfg_path: str,
     component_descriptor_v2: cm.ComponentDescriptor,
     tgt_ctx_base_url: str,
-<<<<<<< HEAD
     processing_mode: ProcessingMode,
     upload_mode: product.v2.UploadMode,
     upload_mode_cd: product.v2.UploadMode,
     upload_mode_images: product.v2.UploadMode,
+    replication_mode: oci.ReplicationMode,
     replace_resource_tags_with_digests: bool,
     skip_cd_validation: bool,
     generate_cosign_signatures: bool,
     cosign_private_key_file: str,
-=======
-    processing_mode=ProcessingMode.REGULAR,
-    upload_mode=None,
-    upload_mode_cd=product.v2.UploadMode.SKIP,
-    upload_mode_images=product.v2.UploadMode.SKIP,
-    replication_mode=oci.ReplicationMode.PREFER_MULTIARCH,
-    replace_resource_tags_with_digests=False,
-    skip_cd_validation=False,
->>>>>>> a64dee37
 ):
     logger.info(pprint.pformat(locals()))
 
@@ -418,8 +406,12 @@
     def process_job(processing_job: processing_model.ProcessingJob):
         # do actual processing
         if processing_mode is ProcessingMode.REGULAR:
-<<<<<<< HEAD
-            docker_content_digest = process_upload_request(processing_job.upload_request, upload_mode_images)
+            docker_content_digest = process_upload_request(
+                upload_request=processing_job.upload_request,
+                upload_mode_images=upload_mode_images,
+                replication_mode=replication_mode,
+            )
+
             if not docker_content_digest:
                 raise RuntimeError(f'No Docker_Content_Digest returned for {processing_job=}')
 
@@ -439,13 +431,6 @@
                         imageReference=cosign_sig_ref,
                     )
                 )
-=======
-            docker_content_digest = process_upload_request(
-                upload_request=processing_job.upload_request,
-                upload_mode_images=upload_mode_images,
-                replication_mode=replication_mode,
-            )
->>>>>>> a64dee37
 
                 patched_resources = [r for r in processing_job.component.resources]
                 patched_resources.append(cosign_sig_res)
@@ -642,6 +627,7 @@
     upload_mode=None,
     upload_mode_cd=product.v2.UploadMode.SKIP,
     upload_mode_images=product.v2.UploadMode.SKIP,
+    replication_mode=oci.ReplicationMode.PREFER_MULTIARCH,
     replace_resource_tags_with_digests=False,
     skip_cd_validation=False,
     generate_cosign_signatures=False,
@@ -665,6 +651,7 @@
             upload_mode=upload_mode,
             upload_mode_cd=upload_mode_cd,
             upload_mode_images=upload_mode_images,
+            replication_mode=replication_mode,
             replace_resource_tags_with_digests=replace_resource_tags_with_digests,
             skip_cd_validation=skip_cd_validation,
             generate_cosign_signatures=generate_cosign_signatures,
